{
  "_comment": "This file is generated. Please edit .homeycompose/app.json instead.",
  "id": "nl.xseth.wallbox",
  "version": "0.1.0",
  "compatibility": ">=5.0.0",
  "sdk": 3,
  "name": {
    "en": "Wallbox Charger"
  },
  "brandColor": "#60b59d",
  "description": {
    "en": "Adds support for the Wallbox Charger"
  },
  "category": [
    "energy"
  ],
  "permissions": [],
  "images": {
    "large": "/assets/images/large.png",
    "small": "/assets/images/small.png"
  },
  "author": {
    "name": "Roy K",
    "website": "https://github.com/rkokkelk/nl.xseth.wallbox"
  },
  "bugs": {
    "url": "https://github.com/rkokkelk/nl.xseth.wallbox/issues"
  },
  "source": "https://github.com/rkokkelk/nl.xseth.dashboardctrl",
  "contributors": {
    "developers": [
      {
        "name": "rkokkelk",
        "github": "https://github.com/rkokkelk/"
      }
    ]
  },
  "flow": {
    "conditions": [
      {
        "id": "is_allowed",
        "title": {
          "en": "!{{Charging allowed|Charging not allowed}}",
          "nl": "!{{Laden toegestaan|Laden niet toegestaan}}"
        }
      },
      {
        "id": "is_charging",
        "title": {
          "en": "!{{Charging|Not charging}}",
          "nl": "!{{Bezig met laden|Niet bezig met laden}}"
        }
      },
      {
        "id": "is_finished",
        "title": {
          "en": "!{{Finished charging|Not finished charging}}",
          "nl": "!{{Laden afgerond|Laden niet afgerond}}"
        }
      },
      {
        "id": "is_plugged",
        "title": {
          "en": "!{{Car plugged in|No car plugged in}}",
          "nl": "!{{Auto verbonden|Geen auto verbonden}}"
        }
      }
    ],
    "actions": [
      {
        "id": "Allow_charging",
        "title": {
          "en": "Allow charging",
          "nl": "Laden toestaan"
        }
      },
      {
        "id": "Change_amps_to",
        "title": {
          "en": "Change amperage to...",
          "nl": "Amperage veranderen naar..."
        },
        "titleformatted": {
          "en": "Change amperage to [[amps]]",
          "nl": "Amperage veranderen naar [[amps]]"
        },
        "args": [
          {
            "type": "range",
            "name": "amps",
            "min": 6,
            "max": 32,
            "step": 1,
            "label": "A",
            "labelMultiplier": 1,
            "labelDecimals": 0
          }
        ]
      },
      {
        "id": "Stop_charging",
        "title": {
          "en": "Stop charging",
          "nl": "Laden stoppen"
        }
      }
    ],
    "triggers": [
      {
        "id": "car_connected",
        "title": {
          "en": "Car connected",
          "nl": "Auto verbonden"
        },
        "args": [
          {
            "type": "device",
            "name": "device",
            "filter": "driver_id=wallbox"
          }
        ]
      },
      {
        "id": "car_unplugged",
        "title": {
          "en": "Car unplugged",
          "nl": "Auto ontkoppeld"
        },
        "args": [
          {
            "type": "device",
            "name": "device",
            "filter": "driver_id=wallbox"
          }
        ]
      },
      {
        "id": "charging_ended",
        "title": {
          "en": "Charging ended",
          "nl": "Laden beëindigd"
        },
        "args": [
          {
            "type": "device",
            "name": "device",
            "filter": "driver_id=wallbox"
          }
        ]
      },
      {
        "id": "charging_started",
        "title": {
          "en": "Charging started",
          "nl": "Laden gestart"
        },
        "args": [
          {
            "type": "device",
            "name": "device",
            "filter": "driver_id=wallbox"
          }
        ]
      },
      {
        "id": "status_changed",
        "title": {
          "en": "Status changed",
          "nl": "Status gewijzigd"
        },
        "tokens": [
          {
            "name": "status",
            "type": "string",
            "title": {
              "en": "Status",
              "nl": "Status"
            },
            "example": {
              "en": "Waiting",
              "nl": "Waiting"
            }
          }
        ],
        "args": [
          {
            "type": "device",
            "name": "device",
            "filter": "driver_id=wallbox"
          }
        ]
      }
    ]
  },
  "drivers": [
    {
      "name": {
        "en": "Wallbox Charger"
      },
      "class": "socket",
      "capabilities": [
        "locked",
        "status"
      ],
      "capabilitiesOptions": {
        "measure_power": {
          "approximated": true
        }
      },
      "images": {
        "large": "/drivers/wallbox/assets/images/large.png",
        "small": "/drivers/wallbox/assets/images/small.png"
      },
<<<<<<< HEAD
      "getable": true,
      "setable": true,
      "uiQuickAction": true,
      "icon": "/assets/icon.svg",
      "insights": false
    },
    "measure_current": {
=======
      "icon": "/drivers/wallbox/assets/icon.svg",
      "pair": [
        {
          "id": "login_credentials",
          "template": "login_credentials",
          "options": {
            "logo": "icon.png",
            "usernameLabel": {
              "en": "E-mail address"
            },
            "usernamePlaceholder": {
              "en": "john@doe.com"
            },
            "passwordLabel": {
              "en": "Password"
            },
            "passwordPlaceholder": {
              "en": "Password"
            }
          }
        },
        {
          "id": "list_devices",
          "template": "list_devices",
          "navigation": {
            "next": "add_devices"
          },
          "options": {
            "singular": true
          }
        },
        {
          "id": "add_devices",
          "template": "add_devices"
        }
      ],
      "id": "wallbox"
    }
  ],
  "capabilities": {
    "charge_amp": {
      "type": "number",
      "title": {
        "en": "Maximum power from source available for charging",
        "nl": "Maximaal bronvermogen beschikbaar voor laden"
      },
      "getable": true,
      "setable": false,
      "units": {
        "en": "A"
      },
      "min": 6,
      "max": 32,
      "icon": "/assets/icon.svg",
      "insights": true
    },
    "charge_amp_limit": {
>>>>>>> 88a227db
      "type": "number",
      "title": {
        "en": "Maximum power as set in the device's app",
        "nl": "Maximaal vermogen zoals ingesteld in de app van het apparaat"
      },
      "getable": true,
      "setable": false,
      "units": {
        "en": "A"
      },
      "icon": "/assets/icon.svg",
      "insights": true
    },
    "charging": {
      "type": "boolean",
      "title": {
        "en": "Charging",
        "nl": "Laden"
      },
      "getable": true,
      "setable": false,
      "uiComponent": null,
      "insights": false
    },
    "energy_total": {
      "type": "number",
      "title": {
        "en": "Total Energy Supplied",
        "nl": "Totaal geleverde energie"
      },
      "getable": true,
      "setable": false,
      "uiComponent": null,
      "units": {
        "en": "kWh"
      },
      "icon": "/assets/icon.svg",
      "insights": true
    },
<<<<<<< HEAD
    "meter_time": {
      "type": "string",
      "title": {
        "en": "Time",
        "nl": "Tijd"
=======
    "errr": {
      "type": "boolean",
      "title": {
        "en": "Errorstatus",
        "nl": "Foutstatus"
      },
      "getable": true,
      "setable": false,
      "icon": "/assets/icon.svg",
      "insights": false
    },
    "measure_current": {
      "type": "number",
      "title": {
        "en": "Current Amperage Supplied",
        "nl": "Actueel amperage"
>>>>>>> 88a227db
      },
      "getable": true,
      "setable": false,
      "units": {
<<<<<<< HEAD
        "en": "time"
      },
      "uiComponent": "sensor",
=======
        "en": "A"
      },
      "min": 0,
      "max": 100,
>>>>>>> 88a227db
      "icon": "/assets/icon.svg",
      "insights": false
    },
    "onoff": {
      "type": "boolean",
      "title": {
        "en": "Charging allowed",
        "nl": "Laden toegestaan"
      },
      "getable": true,
      "setable": true,
      "uiQuickAction": true,
      "icon": "/assets/icon.svg",
      "insights": false
    },
    "pluggedin": {
      "type": "boolean",
      "title": {
        "en": "Car plugged in",
        "nl": "Auto verbonden"
      },
      "getable": true,
      "setable": false,
      "uiComponent": null,
      "insights": false
    },
    "status": {
      "type": "enum",
      "title": {
        "en": "Device status",
        "nl": "Status van het apparaat"
      },
      "desc": {
        "en": "Device status",
        "nl": "Status van het apparaat"
      },
      "values": [
        {
          "id": "Error",
          "title": {
            "en": "Charger error",
            "nl": "Charger bevat error"
          }
        },
        {
          "id": "Disconnected",
          "title": {
            "en": "Charger disconnected",
            "nl": "Charger is niet verbonden"
          }
        },
        {
          "id": "Ready",
          "title": {
            "en": "Getting ready to start charging",
            "nl": "Gereed voor laden"
          }
        },
        {
          "id": "Waiting",
          "title": {
            "en": "Connected; waiting for car demand",
            "nl": "Verbonden; wacht op auto"
          }
        },
        {
          "id": "Charging",
          "title": {
            "en": "Charging car",
            "nl": "Bezig met laden"
          }
        },
        {
          "id": "Locked",
          "title": {
            "en": "Waiting to unlock",
            "nl": "Wacht op ontgrendeling"
          }
        }
      ],
      "setable": false,
      "getable": true,
      "units": {
        "en": "A"
      },
      "icon": "/assets/icon.svg",
      "insights": false
<<<<<<< HEAD
    },
    "energy_total": {
      "type": "number",
      "title": {
        "en": "Total Energy Supplied",
        "nl": "Totaal geleverde energie"
      },
      "getable": true,
      "setable": false,
      "uiComponent": null,
      "units": {
        "en": "kWh"
      },
      "icon": "/assets/icon.svg",
      "insights": true
    }

  },
  "drivers": [
    {
      "id": "wallbox",
      "name": {
        "en": "Wallbox Charger"
      },
      "class": "socket",
      "capabilities": [
        "locked",
        "status",
        "meter_power",
        "meter_time"
      ],
      "images": {
        "large": "/drivers/wallbox/assets/images/large.png",
        "small": "/drivers/wallbox/assets/images/small.png"
      },
      "icon":"/drivers/wallbox/assets/icon.svg",
      "pair": [
          {
            "id": "login_credentials",
            "template": "login_credentials",
            "options": {
              "logo": "icon.png",
              "usernameLabel": { "en": "E-mail address" },
              "usernamePlaceholder": { "en": "john@doe.com" },
              "passwordLabel": { "en": "Password" },
              "passwordPlaceholder": { "en": "Password" }
            }
          },
          {
            "id": "list_devices",
            "template": "list_devices",
            "navigation": { "next": "add_devices" },
            "options": { "singular": true }
          },
          {
            "id": "add_devices",
            "template": "add_devices"
          }
      ]
=======
>>>>>>> 88a227db
    }
  }
}<|MERGE_RESOLUTION|>--- conflicted
+++ resolved
@@ -211,15 +211,6 @@
         "large": "/drivers/wallbox/assets/images/large.png",
         "small": "/drivers/wallbox/assets/images/small.png"
       },
-<<<<<<< HEAD
-      "getable": true,
-      "setable": true,
-      "uiQuickAction": true,
-      "icon": "/assets/icon.svg",
-      "insights": false
-    },
-    "measure_current": {
-=======
       "icon": "/drivers/wallbox/assets/icon.svg",
       "pair": [
         {
@@ -277,7 +268,6 @@
       "insights": true
     },
     "charge_amp_limit": {
->>>>>>> 88a227db
       "type": "number",
       "title": {
         "en": "Maximum power as set in the device's app",
@@ -317,13 +307,6 @@
       "icon": "/assets/icon.svg",
       "insights": true
     },
-<<<<<<< HEAD
-    "meter_time": {
-      "type": "string",
-      "title": {
-        "en": "Time",
-        "nl": "Tijd"
-=======
     "errr": {
       "type": "boolean",
       "title": {
@@ -340,23 +323,30 @@
       "title": {
         "en": "Current Amperage Supplied",
         "nl": "Actueel amperage"
->>>>>>> 88a227db
-      },
-      "getable": true,
-      "setable": false,
-      "units": {
-<<<<<<< HEAD
-        "en": "time"
-      },
-      "uiComponent": "sensor",
-=======
+      },
+      "getable": true,
+      "setable": false,
+      "units": {
         "en": "A"
       },
       "min": 0,
       "max": 100,
->>>>>>> 88a227db
-      "icon": "/assets/icon.svg",
-      "insights": false
+      "icon": "/assets/icon.svg",
+      "insights": true
+    },
+    "meter_power": {
+      "type": "number",
+      "title": {
+        "en": "Power supplied in this session",
+        "nl": "Vermogen in deze laadsessie geleverd"
+      },
+      "getable": true,
+      "setable": false,
+      "units": {
+        "en": "kWh"
+      },
+      "icon": "/assets/icon.svg",
+      "insights": true
     },
     "onoff": {
       "type": "boolean",
@@ -442,68 +432,6 @@
       },
       "icon": "/assets/icon.svg",
       "insights": false
-<<<<<<< HEAD
-    },
-    "energy_total": {
-      "type": "number",
-      "title": {
-        "en": "Total Energy Supplied",
-        "nl": "Totaal geleverde energie"
-      },
-      "getable": true,
-      "setable": false,
-      "uiComponent": null,
-      "units": {
-        "en": "kWh"
-      },
-      "icon": "/assets/icon.svg",
-      "insights": true
-    }
-
-  },
-  "drivers": [
-    {
-      "id": "wallbox",
-      "name": {
-        "en": "Wallbox Charger"
-      },
-      "class": "socket",
-      "capabilities": [
-        "locked",
-        "status",
-        "meter_power",
-        "meter_time"
-      ],
-      "images": {
-        "large": "/drivers/wallbox/assets/images/large.png",
-        "small": "/drivers/wallbox/assets/images/small.png"
-      },
-      "icon":"/drivers/wallbox/assets/icon.svg",
-      "pair": [
-          {
-            "id": "login_credentials",
-            "template": "login_credentials",
-            "options": {
-              "logo": "icon.png",
-              "usernameLabel": { "en": "E-mail address" },
-              "usernamePlaceholder": { "en": "john@doe.com" },
-              "passwordLabel": { "en": "Password" },
-              "passwordPlaceholder": { "en": "Password" }
-            }
-          },
-          {
-            "id": "list_devices",
-            "template": "list_devices",
-            "navigation": { "next": "add_devices" },
-            "options": { "singular": true }
-          },
-          {
-            "id": "add_devices",
-            "template": "add_devices"
-          }
-      ]
-=======
->>>>>>> 88a227db
     }
   }
 }